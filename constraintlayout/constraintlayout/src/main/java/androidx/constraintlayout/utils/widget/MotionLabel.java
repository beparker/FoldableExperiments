/*
 * Copyright (C) 2020 The Android Open Source Project
 *
 * Licensed under the Apache License, Version 2.0 (the "License");
 * you may not use this file except in compliance with the License.
 * You may obtain a copy of the License at
 *
 *      http://www.apache.org/licenses/LICENSE-2.0
 *
 * Unless required by applicable law or agreed to in writing, software
 * distributed under the License is distributed on an "AS IS" BASIS,
 * WITHOUT WARRANTIES OR CONDITIONS OF ANY KIND, either express or implied.
 * See the License for the specific language governing permissions and
 * limitations under the License.
 */

package androidx.constraintlayout.utils.widget;

import android.content.Context;
import android.content.res.Resources;
import android.content.res.TypedArray;
import android.graphics.Bitmap;
import android.graphics.BitmapShader;
import android.graphics.Canvas;
import android.graphics.Matrix;
import android.graphics.Outline;
import android.graphics.Paint;
import android.graphics.Path;
import android.graphics.Rect;
import android.graphics.RectF;
import android.graphics.Shader;
import android.graphics.Typeface;
import android.graphics.drawable.Drawable;
import android.os.Build;
import android.text.Layout;
import android.text.TextPaint;
import android.util.AttributeSet;
import android.util.TypedValue;
import android.view.Gravity;
import android.view.View;
import android.view.ViewOutlineProvider;

import androidx.annotation.Nullable;
import androidx.annotation.RequiresApi;
import androidx.constraintlayout.motion.widget.FloatLayout;
import androidx.constraintlayout.widget.R;

import static android.widget.TextView.AUTO_SIZE_TEXT_TYPE_NONE;

/**
 * This class is designed to created Complex Animated Single Line Text in MotionLayout
 * <ul>color outlines</ul>
 * <ul>Textured text</ul>
 * <ul>PanX, PanY instead of Gravity</ul>
 */
public class MotionLabel extends View implements FloatLayout {
    static String TAG = "MotionLabel";
    TextPaint mPaint = new TextPaint();
    Path mPath = new Path();
    private int mTextFillColor = 0xFFFF;
    private int mTextOutlineColor = 0xFFFF;
    private boolean mUseOutline = false;
    private float mRoundPercent = 0; // rounds the corners as a percent
    private float mRound = Float.NaN; // rounds the corners in dp if NaN RoundPercent is in effect
    ViewOutlineProvider mViewOutlineProvider;
    RectF mRect;

    private float mTextSize = 48;
    private int mStyleIndex;
    private int mTypefaceIndex;
    private float mTextOutlineThickness = 0;
    private String mText = "Hello World";
    boolean mNotBuilt = true;
    private Rect mTextBounds = new Rect();
    private CharSequence mTransformed;
    private int mPaddingLeft = 1;
    private int mPaddingRight = 1;
    private int mPaddingTop = 1;
    private int mPaddingBottom = 1;
    private String mFontFamily;
    //    private StaticLayout mStaticLayout;
    private Layout mLayout;
    private static final int SANS = 1;
    private static final int SERIF = 2;
    private static final int MONOSPACE = 3;
    private int mGravity = Gravity.TOP | Gravity.START;
    private int mAutoSizeTextType = AUTO_SIZE_TEXT_TYPE_NONE;
    private boolean mAutoSize = false; // decided during measure
    private float mDeltaLeft;
    private float mFloatWidth, mFloatHeight;
    private Drawable mTextBackground;
    Matrix mOutlinePositionMatrix;
    private Bitmap mTextBackgroundBitmap;
    private BitmapShader mTextShader;
    private Matrix mTextShaderMatrix;
    private float mTextureHeight = Float.NaN;
    private float mTextureWidth = Float.NaN;
    private float mTextPanX = 0;
    private float mTextPanY = 0;
    Paint paintCache = new Paint();
<<<<<<< HEAD
    private int mTextureBlurFactor = 0;
=======
    private int mTextureEffect = 0;
>>>>>>> 6343581b

    public MotionLabel(Context context) {
        super(context);
        init(context, null);
    }

    public MotionLabel(Context context, @Nullable AttributeSet attrs) {
        super(context, attrs);
        init(context, attrs);
    }

    public MotionLabel(Context context, @Nullable AttributeSet attrs, int defStyleAttr) {
        super(context, attrs, defStyleAttr);
        init(context, attrs);
    }

    private void init(Context context, AttributeSet attrs) {
        setUpTheme(context, attrs);

        if (attrs != null) {
            TypedArray a = getContext()
                    .obtainStyledAttributes(attrs, R.styleable.MotionLabel);
            final int N = a.getIndexCount();

            int k = 0;
            for (int i = 0; i < N; i++) {
                int attr = a.getIndex(i);
                if (attr == R.styleable.MotionLabel_android_text) {
                    setText(a.getText(attr));
                } else if (attr == R.styleable.MotionLabel_android_fontFamily) {
                    mFontFamily = a.getString(attr);
                } else if (attr == R.styleable.MotionLabel_android_textSize) {
                    mTextSize = a.getDimensionPixelSize(attr, (int) mTextSize);
                } else if (attr == R.styleable.MotionLabel_android_textStyle) {
                    mStyleIndex = a.getInt(attr, mStyleIndex);
                } else if (attr == R.styleable.MotionLabel_android_typeface) {
                    mTypefaceIndex = a.getInt(attr, mTypefaceIndex);
                } else if (attr == R.styleable.MotionLabel_android_textColor) {
                    mTextFillColor = a.getColor(attr, mTextFillColor);
                } else if (attr == R.styleable.MotionLabel_borderRound) {
                    mRound = a.getDimension(attr, mRound);
                    if (Build.VERSION.SDK_INT >= Build.VERSION_CODES.LOLLIPOP) {
                        setRound(mRound);
                    }
                } else if (attr == R.styleable.MotionLabel_borderRoundPercent) {
                    mRoundPercent = a.getFloat(attr, mRoundPercent);
                    if (Build.VERSION.SDK_INT >= Build.VERSION_CODES.LOLLIPOP) {
                        setRoundPercent(mRoundPercent);
                    }
                } else if (attr == R.styleable.MotionLabel_android_gravity) {
                    setGravity(a.getInt(attr, -1));
                } else if (attr == R.styleable.MotionLabel_android_autoSizeTextType) {
                    mAutoSizeTextType = a.getInt(attr, AUTO_SIZE_TEXT_TYPE_NONE);
                } else if (attr == R.styleable.MotionLabel_textOutlineColor) {
                    mTextOutlineColor = a.getInt(attr, mTextOutlineColor);
                    mUseOutline = true;
                } else if (attr == R.styleable.MotionLabel_textOutlineThickness) {
                    mTextOutlineThickness = a.getDimension(attr, mTextOutlineThickness);
                    mUseOutline = true;
                } else if (attr == R.styleable.MotionLabel_textBackground) {
                    mTextBackground = a.getDrawable(attr);
                    mUseOutline = true;
                } else if (attr == R.styleable.MotionLabel_textBackgroundPanX) {
                    mBackgroundPanX = a.getFloat(attr, mBackgroundPanX);
                } else if (attr == R.styleable.MotionLabel_textBackgroundPanY) {
                    mBackgroundPanY = a.getFloat(attr, mBackgroundPanY);
                } else if (attr == R.styleable.MotionLabel_textPanX) {
                    mTextPanX = a.getFloat(attr, mTextPanX);
                } else if (attr == R.styleable.MotionLabel_textPanY) {
                    mTextPanY = a.getFloat(attr, mTextPanY);
                } else if (attr == R.styleable.MotionLabel_textBackgroundRotate) {
                    mRotate = a.getFloat(attr, mRotate);
                } else if (attr == R.styleable.MotionLabel_textBackgroundZoom) {
                    mZoom = a.getFloat(attr, mZoom);
                } else if (attr == R.styleable.MotionLabel_textureHeight) {
                    mTextureHeight = a.getDimension(attr, mTextureHeight);
                } else if (attr == R.styleable.MotionLabel_textureWidth) {
                    mTextureWidth = a.getDimension(attr, mTextureWidth);
<<<<<<< HEAD
                } else if (attr == R.styleable.MotionLabel_textureBlurFactor) {
                    mTextureBlurFactor = a.getInt(attr, mTextureBlurFactor);
=======
                } else if (attr == R.styleable.MotionLabel_textureEffect) {
                    mTextureEffect = a.getInt(attr, mTextureEffect);
>>>>>>> 6343581b
                }
            }
            a.recycle();
        }

        setupTexture();
        setupPath();
    }

<<<<<<< HEAD

    Bitmap blur(Bitmap bitmapOriginal, int factor) {
        Long t = System.nanoTime();
        float dur;
        int w = bitmapOriginal.getWidth();
        int h = bitmapOriginal.getHeight();
        dur = (System.nanoTime() - t) * 1E-6f;
        Log.v(TAG, Debug.getLoc() + " " + dur + " blur  = " + w + " , " + h + "   rad e" + factor);
=======
    Bitmap blur(Bitmap bitmapOriginal, int factor) {
        Long t = System.nanoTime();
        int w = bitmapOriginal.getWidth();
        int h = bitmapOriginal.getHeight();
>>>>>>> 6343581b
        w /= 2;
        h /= 2;

        Bitmap ret = Bitmap.createScaledBitmap(bitmapOriginal,
                w, h, true);
        for (int i = 0; i < factor; i++) {
            if (w < 32 || h < 32) {
                break;
            }
            w /= 2;
            h /= 2;
            ret = Bitmap.createScaledBitmap(ret, w, h, true);
        }
<<<<<<< HEAD
        dur = (System.nanoTime() - t) * 1E-6f;

        Log.v(TAG, Debug.getLoc() + " " + dur + " blur  = " + w + " , " + h + "   rad e" + factor);

        dur = (System.nanoTime() - t) * 1E-6f;
        Log.v(TAG, Debug.getLoc() + " " + dur + " blur done");
=======
>>>>>>> 6343581b
        return ret;
    }

    private void setupTexture() {
        if (mTextBackground != null) {
            mTextShaderMatrix = new Matrix();
            int iw = mTextBackground.getIntrinsicWidth();
            int ih = mTextBackground.getIntrinsicHeight();
            if (iw <= 0) {
                int w = getWidth();
                if (w == 0) {
                    w = ((Float.isNaN(mTextureWidth)) ? 128 : (int) mTextureWidth);
                }
                iw = w;
            }
            if (ih <= 0) {
                int h = getHeight();
                if (h == 0) {
                    h = ((Float.isNaN(mTextureHeight)) ? 128 : (int) mTextureHeight);
                }
                ih = h;
            }
<<<<<<< HEAD
            if (mTextureBlurFactor != 0) {
=======
            if (mTextureEffect != 0) {
>>>>>>> 6343581b
                iw /= 2;
                ih /= 2;
            }
            mTextBackgroundBitmap = Bitmap.createBitmap(iw, ih, Bitmap.Config.ARGB_8888);
            Canvas canvas = new Canvas(mTextBackgroundBitmap);

            mTextBackground.setBounds(0, 0, canvas.getWidth(), canvas.getHeight());
            mTextBackground.setFilterBitmap(true);
            mTextBackground.draw(canvas);
<<<<<<< HEAD
            if (mTextureBlurFactor != 0) {
                mTextBackgroundBitmap = blur(mTextBackgroundBitmap, mTextureBlurFactor);
=======
            if (mTextureEffect != 0) {
                mTextBackgroundBitmap = blur(mTextBackgroundBitmap, 4);
>>>>>>> 6343581b
            }
            mTextShader = new BitmapShader(mTextBackgroundBitmap, Shader.TileMode.REPEAT, Shader.TileMode.REPEAT);
        }
    }

    private void adjustTexture(float l, float t, float r, float b) {
        if (mTextShaderMatrix == null) {
            return;
        }

        mFloatWidth = r - l;
        mFloatHeight = b - t;
        updateShaderMatrix();
    }

    /**
     * Sets the horizontal alignment of the text and the
     * vertical gravity that will be used when there is extra space
     * in the TextView beyond what is required for the text itself.
     *
     * @attr ref android.R.styleable#TextView_gravity
     * @see android.view.Gravity
     */
    public void setGravity(int gravity) {
        if ((gravity & Gravity.RELATIVE_HORIZONTAL_GRAVITY_MASK) == 0) {
            gravity |= Gravity.START;
        }
        if ((gravity & Gravity.VERTICAL_GRAVITY_MASK) == 0) {
            gravity |= Gravity.TOP;
        }
        boolean newLayout = false;
        if ((gravity & Gravity.RELATIVE_HORIZONTAL_GRAVITY_MASK) !=
                (mGravity & Gravity.RELATIVE_HORIZONTAL_GRAVITY_MASK)) {
            newLayout = true;
        }
        if (gravity != mGravity) {
            invalidate();
        }

        mGravity = gravity;
        switch (mGravity & Gravity.VERTICAL_GRAVITY_MASK) {
            case Gravity.TOP:
                mTextPanY = -1;
                break;
            case Gravity.BOTTOM:
                mTextPanY = 1;
                break;
            default:
                mTextPanY = 0;
        }
        switch (mGravity & Gravity.HORIZONTAL_GRAVITY_MASK) {
            case Gravity.LEFT:
                mTextPanX = -1;
                break;
            case Gravity.RIGHT:
                mTextPanX = 1;
                break;
            default:
                mTextPanX = 0;
        }
    }

    private float getHorizontalOffset() {
        float textWidth = mPaint.measureText(mText, 0, mText.length());
        float boxWidth = ((Float.isNaN(mFloatWidth)) ? getMeasuredWidth() : mFloatWidth)
                - getPaddingLeft()
                - getPaddingRight();
        float off = (boxWidth - textWidth) * (1 + mTextPanX) / 2.f;
        return off;
    }

    private float getVerticalOffset() {
        Paint.FontMetrics fm = mPaint.getFontMetrics();

        float boxHeight = ((Float.isNaN(mFloatHeight)) ? getMeasuredHeight() : mFloatHeight)
                - getPaddingTop()
                - getPaddingBottom();

        float textHeight = (fm.descent - fm.ascent);
        return (boxHeight - textHeight) * (1 - mTextPanY) / 2 - (int) fm.ascent;
    }

    private void setUpTheme(Context context, @Nullable AttributeSet attrs) {
        TypedValue typedValue = new TypedValue();
        final Resources.Theme theme = context.getTheme();
        theme.resolveAttribute(R.attr.colorPrimary, typedValue, true);
        mPaint.setColor(mTextFillColor = typedValue.data);
    }

    public void setText(CharSequence text) {
        mText = text.toString();
        invalidate();
    }

    void setupPath() {
        mPaddingLeft = getPaddingLeft();
        mPaddingRight = getPaddingRight();
        mPaddingTop = getPaddingTop();
        mPaddingBottom = getPaddingBottom();
        setTypefaceFromAttrs(mFontFamily, mTypefaceIndex, mStyleIndex);
        mPaint.setColor(mTextFillColor);
        mPaint.setStrokeWidth(mTextOutlineThickness);
        mPaint.setStyle(Paint.Style.FILL_AND_STROKE);
        mPaint.setFlags(Paint.SUBPIXEL_TEXT_FLAG);
        setTextSize(mTextSize);
        mPaint.setAntiAlias(true);
        //   mLayout = new StaticLayout(mText, mPaint, getWidth(), Layout.Alignment.ALIGN_CENTER, 1, 0, true);
    }

    void buildShape() {
        if (!mUseOutline) {
            return;
        }
        mPath.reset();
        String str = mText;
        int strlen = str.length();
        mPaint.getTextBounds(str, 0, strlen, mTextBounds);
        mPaint.getTextPath(str, 0, strlen, 0, 0, mPath);

        mTextBounds.right--;
        mTextBounds.left++;
        mTextBounds.bottom++;
        mTextBounds.top--;

        RectF rect = new RectF();
        rect.bottom = getHeight();
        rect.right = getWidth();
        mNotBuilt = false;
    }

    Rect mTempRect;
    Paint mTempPaint;
    float paintTextSize;

    @Override
    public void layout(int l, int t, int r, int b) {
        super.layout(l, t, r, b);

        mFloatWidth = r - l;
        mFloatHeight = b - t;
        if (mAutoSize) {

            if (mTempRect == null) {
                mTempPaint = new Paint();
                mTempRect = new Rect();
                mTempPaint.set(mPaint);
                paintTextSize = mTempPaint.getTextSize();
            }

            mTempPaint.getTextBounds(mText, 0, mText.length(), mTempRect);
            int tw = mTempRect.width();
            int th = (int) (1.3f * mTempRect.height());

            float vw = mFloatWidth - mPaddingRight - mPaddingLeft;
            float vh = mFloatHeight - mPaddingBottom - mPaddingTop;

            if (tw * vh > th * vw) { // width limited tw/vw > th/vh
                mPaint.setTextSize((paintTextSize * vw) / (tw));
            } else { // height limited
                mPaint.setTextSize((paintTextSize * vh) / (th));
            }
        }
        if (mUseOutline) {
            adjustTexture(l, t, r, b);
            buildShape();
        }
    }

    @Override
    public void layout(float l, float t, float r, float b) {
        mDeltaLeft = l - (int) (0.5f + l);
        int w = (int) (0.5f + r) - (int) (0.5f + l);
        int h = (int) (0.5f + b) - (int) (0.5f + t);
        mFloatWidth = r - l;
        mFloatHeight = b - t;
        adjustTexture(l, t, r, b);
        if (getMeasuredHeight() != h || getMeasuredWidth() != w) {
            int widthMeasureSpec = View.MeasureSpec.makeMeasureSpec(w, View.MeasureSpec.EXACTLY);
            int heightMeasureSpec = View.MeasureSpec.makeMeasureSpec(h, View.MeasureSpec.EXACTLY);
            measure(widthMeasureSpec, heightMeasureSpec);
            super.layout((int) (0.5f + l), (int) (0.5f + t), (int) (0.5f + r), (int) (0.5f + b));
        } else {
            super.layout((int) (0.5f + l), (int) (0.5f + t), (int) (0.5f + r), (int) (0.5f + b));
        }
        if (mAutoSize) {
            if (mTempRect == null) {
                mTempPaint = new Paint();
                mTempRect = new Rect();
                mTempPaint.set(mPaint);
                paintTextSize = mTempPaint.getTextSize();
            }
            mFloatWidth = r - l;
            mFloatHeight = b - t;

            mTempPaint.getTextBounds(mText, 0, mText.length(), mTempRect);
            int tw = mTempRect.width();
            float th = 1.3f * mTempRect.height();
            float vw = r - l - mPaddingRight - mPaddingLeft;
            float vh = b - t - mPaddingBottom - mPaddingTop;
            if (tw * vh > th * vw) { // width limited tw/vw > th/vh
                mPaint.setTextSize((paintTextSize * vw) / (tw));
            } else { // height limited
                mPaint.setTextSize((paintTextSize * vh) / (th));
            }
            if (mUseOutline) {
                buildShape();
            }
        }
    }

    @Override
    protected void onDraw(Canvas canvas) {
        super.onDraw(canvas);
        if (!mUseOutline) {
            float x = mPaddingLeft + getHorizontalOffset();
            float y = mPaddingTop + getVerticalOffset();
            canvas.drawText(mText, mDeltaLeft + x, y, mPaint);
            return;
        }
        if (mNotBuilt) {
            buildShape();
        }
        if (mUseOutline) {
            if (mOutlinePositionMatrix == null) {
                mOutlinePositionMatrix = new Matrix();
            }
            paintCache.set(mPaint);
            mOutlinePositionMatrix.reset();
            float x = mPaddingLeft + getHorizontalOffset();
            float y = mPaddingTop + getVerticalOffset();
            mOutlinePositionMatrix.postTranslate(x, y);
            mPath.transform(mOutlinePositionMatrix);

            if (mTextShader != null) {
                mPaint.setFilterBitmap(true);
                mPaint.setShader(mTextShader);
            } else {
                mPaint.setColor(mTextFillColor);
            }
            mPaint.setStyle(Paint.Style.FILL);
            mPaint.setStrokeWidth(mTextOutlineThickness);
            canvas.drawPath(mPath, mPaint);
            if (mTextShader != null) {
                mPaint.setShader(null);
            }
            mPaint.setColor(mTextOutlineColor);
            mPaint.setStyle(Paint.Style.STROKE);
            mPaint.setStrokeWidth(mTextOutlineThickness);
            canvas.drawPath(mPath, mPaint);

            mOutlinePositionMatrix.reset();
            mOutlinePositionMatrix.postTranslate(-x, -y);
            mPath.transform(mOutlinePositionMatrix);
            mPaint.set(paintCache);
        } else {
            float x = mPaddingLeft + getHorizontalOffset();
            float y = mPaddingTop + getVerticalOffset();
            mOutlinePositionMatrix.reset();
            mOutlinePositionMatrix.preTranslate(x, y);
            mPath.transform(mOutlinePositionMatrix);
            mPaint.setColor(mTextFillColor);
            mPaint.setStyle(Paint.Style.FILL_AND_STROKE);
            mPaint.setStrokeWidth(mTextOutlineThickness);
            canvas.drawPath(mPath, mPaint);
            mOutlinePositionMatrix.reset();
            mOutlinePositionMatrix.preTranslate(-x, -y);
            mPath.transform(mOutlinePositionMatrix);
        }
    }

    public void setTextOutlineThickness(float width) {
        mTextOutlineThickness = width;
        mUseOutline = true;
        if (Float.isNaN(mTextOutlineThickness)) {
            mTextOutlineThickness = 1;
            mUseOutline = false;
        }
        invalidate();
    }

    /**
     * Set the color of the text.
     *
     * @param color the color of the text
     */
    public void setTextFillColor(int color) {
        mTextFillColor = color;
        invalidate();
    }

    /**
     * Sets the color of the text outline.
     *
     * @param color the color of the outline of the text
     */
    public void setTextOutlineColor(int color) {
        mTextOutlineColor = color;
        mUseOutline = true;
        invalidate();
    }

    private void setTypefaceFromAttrs(String familyName, int typefaceIndex, int styleIndex) {
        Typeface tf = null;
        if (familyName != null) {
            tf = Typeface.create(familyName, styleIndex);
            if (tf != null) {
                setTypeface(tf);
                return;
            }
        }
        switch (typefaceIndex) {
            case SANS:
                tf = Typeface.SANS_SERIF;
                break;
            case SERIF:
                tf = Typeface.SERIF;
                break;
            case MONOSPACE:
                tf = Typeface.MONOSPACE;
                break;
        }

        if (styleIndex > 0) {
            if (tf == null) {
                tf = Typeface.defaultFromStyle(styleIndex);
            } else {
                tf = Typeface.create(tf, styleIndex);
            }
            setTypeface(tf);
            // now compute what (if any) algorithmic styling is needed
            int typefaceStyle = tf != null ? tf.getStyle() : 0;
            int need = styleIndex & ~typefaceStyle;
            mPaint.setFakeBoldText((need & Typeface.BOLD) != 0);
            mPaint.setTextSkewX((need & Typeface.ITALIC) != 0 ? -0.25f : 0);
        } else {
            mPaint.setFakeBoldText(false);
            mPaint.setTextSkewX(0);
            setTypeface(tf);
        }
    }

    private void setTypeface(Typeface tf) {
        if (mPaint.getTypeface() != tf) {
            mPaint.setTypeface(tf);
            if (mLayout != null) {
                mLayout = null;
                requestLayout();
                invalidate();
            }
        }
    }

    /**
     * @return the current typeface and style in which the text is being
     * displayed.
     * @see #setTypeface(Typeface)
     */
    public Typeface getTypeface() {
        return mPaint.getTypeface();
    }

    //   @Override
    protected void onMeasure(int widthMeasureSpec, int heightMeasureSpec) {
        int widthMode = View.MeasureSpec.getMode(widthMeasureSpec);
        int heightMode = View.MeasureSpec.getMode(heightMeasureSpec);
        int widthSize = View.MeasureSpec.getSize(widthMeasureSpec);
        int heightSize = View.MeasureSpec.getSize(heightMeasureSpec);
        int width = widthSize;
        int height = heightSize;

        mAutoSize = false;

        mPaddingLeft = getPaddingLeft();
        mPaddingRight = getPaddingRight();
        mPaddingTop = getPaddingTop();
        mPaddingBottom = getPaddingBottom();
        if (widthMode != View.MeasureSpec.EXACTLY || heightMode != View.MeasureSpec.EXACTLY) {
            mPaint.getTextBounds(mText, 0, mText.length(), mTextBounds);
            // WIDTH
            if (widthMode != View.MeasureSpec.EXACTLY) {
                width = (int) (mTextBounds.width() + 0.99999f);
            }
            width += mPaddingLeft + mPaddingRight;

            if (heightMode != View.MeasureSpec.EXACTLY) {
                int desired = (int) (mPaint.getFontMetricsInt(null) + 0.99999f);
                if (heightMode == View.MeasureSpec.AT_MOST) {
                    height = Math.min(height, desired);
                } else {
                    height = desired;
                }
                height += mPaddingTop + mPaddingBottom;
            }
        } else {
            if (mAutoSizeTextType != AUTO_SIZE_TEXT_TYPE_NONE) {
                mAutoSize = true;
            }

        }

        setMeasuredDimension(width, height);
    }

    //============================= rounding ==============================================

    /**
     * Set the corner radius of curvature  as a fraction of the smaller side.
     * For squares 1 will result in a circle
     *
     * @param round the radius of curvature as a fraction of the smaller width
     */
    @RequiresApi(Build.VERSION_CODES.LOLLIPOP)
    public void setRoundPercent(float round) {
        boolean change = (mRoundPercent != round);
        mRoundPercent = round;
        if (mRoundPercent != 0.0f) {
            if (mPath == null) {
                mPath = new Path();
            }
            if (mRect == null) {
                mRect = new RectF();
            }
            if (Build.VERSION.SDK_INT >= Build.VERSION_CODES.LOLLIPOP) {
                if (mViewOutlineProvider == null) {
                    mViewOutlineProvider = new ViewOutlineProvider() {
                        @Override
                        public void getOutline(View view, Outline outline) {
                            int w = getWidth();
                            int h = getHeight();
                            float r = Math.min(w, h) * mRoundPercent / 2;
                            outline.setRoundRect(0, 0, w, h, r);
                        }
                    };
                    setOutlineProvider(mViewOutlineProvider);
                }
                setClipToOutline(true);
            }
            int w = getWidth();
            int h = getHeight();
            float r = Math.min(w, h) * mRoundPercent / 2;
            mRect.set(0, 0, w, h);
            mPath.reset();
            mPath.addRoundRect(mRect, r, r, Path.Direction.CW);
        } else {
            if (Build.VERSION.SDK_INT >= Build.VERSION_CODES.LOLLIPOP) {
                setClipToOutline(false);
            }
        }
        if (change) {
            if (Build.VERSION.SDK_INT >= Build.VERSION_CODES.LOLLIPOP) {
                invalidateOutline();
            }
        }
    }

    /**
     * Set the corner radius of curvature
     *
     * @param round the radius of curvature  NaN = default meaning roundPercent in effect
     */
    @RequiresApi(Build.VERSION_CODES.LOLLIPOP)
    public void setRound(float round) {
        if (Float.isNaN(round)) {
            mRound = round;
            float tmp = mRoundPercent;
            mRoundPercent = -1;
            setRoundPercent(tmp); // force eval of roundPercent
            return;
        }
        boolean change = (mRound != round);
        mRound = round;

        if (mRound != 0.0f) {
            if (mPath == null) {
                mPath = new Path();
            }
            if (mRect == null) {
                mRect = new RectF();
            }
            if (Build.VERSION.SDK_INT >= Build.VERSION_CODES.LOLLIPOP) {
                if (mViewOutlineProvider == null) {
                    mViewOutlineProvider = new ViewOutlineProvider() {
                        @Override
                        public void getOutline(View view, Outline outline) {
                            int w = getWidth();
                            int h = getHeight();
                            outline.setRoundRect(0, 0, w, h, mRound);
                        }
                    };
                    setOutlineProvider(mViewOutlineProvider);
                }
                setClipToOutline(true);

            }
            int w = getWidth();
            int h = getHeight();
            mRect.set(0, 0, w, h);
            mPath.reset();
            mPath.addRoundRect(mRect, mRound, mRound, Path.Direction.CW);
        } else {
            if (Build.VERSION.SDK_INT >= Build.VERSION_CODES.LOLLIPOP) {
                setClipToOutline(false);
            }
        }
        if (change) {
            if (Build.VERSION.SDK_INT >= Build.VERSION_CODES.LOLLIPOP) {
                invalidateOutline();
            }
        }

    }

    /**
     * Get the fractional corner radius of curvature.
     *
     * @return Fractional radius of curvature with respect to smallest size
     */
    public float getRoundPercent() {
        return mRoundPercent;
    }

    /**
     * Get the corner radius of curvature NaN = RoundPercent in effect.
     *
     * @return Radius of curvature
     */
    public float getRound() {
        return mRound;
    }
    //===========================================================================================

    /**
     * set text size
     *
     * @param size the size of the text
     * @see Paint#setTextSize(float)
     */
    public void setTextSize(float size) {
        mTextSize = size;
        mPaint.setTextSize(size);
        buildShape();
        requestLayout();
        invalidate();
    }

    public int getTextOutlineColor() {
        return mTextOutlineColor;
    }

    // ============================ TextureTransformLogic ===============================//
    float mBackgroundPanX = Float.NaN;
    float mBackgroundPanY = Float.NaN;
    float mZoom = Float.NaN;
    float mRotate = Float.NaN;

    /**
     * Gets the pan from the center
     * pan of 1 the image is "all the way to the right"
     * if the images width is greater than the screen width, pan = 1 results in the left edge lining up
     * if the images width is less than the screen width, pan = 1 results in the right edges lining up
     * if image width == screen width it does nothing
     *
     * @return the pan in X. Where 0 is centered = Float. NaN if not set
     */
    public float getTextBackgroundPanX() {
        return mBackgroundPanX;
    }

    /**
     * gets the pan from the center
     * pan of 1 the image is "all the way to the bottom"
     * if the images width is greater than the screen height, pan = 1 results in the bottom edge lining up
     * if the images width is less than the screen height, pan = 1 results in the top edges lining up
     * if image height == screen height it does nothing
     *
     * @return pan in y. Where 0 is centered NaN if not set
     */
    public float getTextBackgroundPanY() {
        return mBackgroundPanY;
    }

    /**
     * gets the zoom where 1 scales the image just enough to fill the view
     *
     * @return the zoom factor
     */
    public float getTextBackgroundZoom() {
        return mZoom;
    }

    /**
     * gets the rotation
     *
     * @return the rotation in degrees
     */
    public float getTextBackgroundRotate() {
        return mRotate;
    }

    /**
     * sets the pan from the center
     * pan of 1 the image is "all the way to the right"
     * if the images width is greater than the screen width, pan = 1 results in the left edge lining up
     * if the images width is less than the screen width, pan = 1 results in the right edges lining up
     * if image width == screen width it does nothing
     *
     * @param pan sets the pan in X. Where 0 is centered
     */
    public void setTextBackgroundPanX(float pan) {
        mBackgroundPanX = pan;
        updateShaderMatrix();
        invalidate();
    }

    /**
     * sets the pan from the center
     * pan of 1 the image is "all the way to the bottom"
     * if the images width is greater than the screen height, pan = 1 results in the bottom edge lining up
     * if the images width is less than the screen height, pan = 1 results in the top edges lining up
     * if image height == screen height it does nothing
     *
     * @param pan sets the pan in X. Where 0 is centered
     */
    public void setTextBackgroundPanY(float pan) {
        mBackgroundPanY = pan;
        updateShaderMatrix();
        invalidate();
    }

    /**
     * sets the zoom where 1 scales the image just enough to fill the view
     *
     * @param zoom the zoom factor
     */
    public void setTextBackgroundZoom(float zoom) {
        mZoom = zoom;
        updateShaderMatrix();
        invalidate();
    }

    /**
     * sets the rotation angle of the image in degrees
     *
     * @param rotation angle in degrees
     */
    public void setTextBackgroundRotate(float rotation) {
        mRotate = rotation;
        updateShaderMatrix();
        invalidate();
    }

    private void updateShaderMatrix() {
        float panX = (Float.isNaN(mBackgroundPanX)) ? 0 : mBackgroundPanX;
        float panY = (Float.isNaN(mBackgroundPanY)) ? 0 : mBackgroundPanY;
        float zoom = (Float.isNaN(mZoom)) ? 1 : mZoom;
        float rota = (Float.isNaN(mRotate)) ? 0 : mRotate;

        mTextShaderMatrix.reset();
        float iw = mTextBackgroundBitmap.getWidth();
        float ih = mTextBackgroundBitmap.getHeight();
        float sw = (Float.isNaN(mTextureWidth)) ? mFloatWidth : mTextureWidth;
        float sh = (Float.isNaN(mTextureHeight)) ? mFloatHeight : mTextureHeight;

        float scale = zoom * ((iw * sh < ih * sw) ? sw / iw : sh / ih);
        mTextShaderMatrix.postScale(scale, scale);
        float gapx = sw - scale * iw;
        float gapy = sh - scale * ih;
        if (!Float.isNaN(mTextureHeight)) {
            gapy = mTextureHeight / 2;
        }
        if (!Float.isNaN(mTextureWidth)) {
            gapx = mTextureWidth / 2;
        }
        float tx = 0.5f * (panX * (gapx) + sw - (scale * iw));
        float ty = 0.5f * (panY * (gapy) + sh - (scale * ih));

        mTextShaderMatrix.postTranslate(tx, ty);
        mTextShaderMatrix.postRotate(rota, sw / 2, sh / 2);
        mTextShader.setLocalMatrix(mTextShaderMatrix);
    }

    /**
     * Pan the Texture in the text in the x axis.
     *
     * @return pan of the Text -1 = left 0 = center +1 = right
     */
    public float getTextPanX() {
        return mTextPanX;
    }

    /**
     * Pan the Texture in the text in the x axis.
     *
     * @param textPanX pan of the Text -1 = left 0 = center +1 = right
     */
    public void setTextPanX(float textPanX) {
        mTextPanX = textPanX;
        invalidate();
    }

    /**
     * Pan the Texture in the text in the y axis.
     *
     * @return the pan value 0 being centered in the center of screen.
     */
    public float getTextPanY() {
        return mTextPanY;
    }

    /**
     * Pan the Texture in the text in the y axis.
     *
     * @param textPanY pan of the Text -1 = top 0 = center +1 = bottom
     */
    public void setTextPanY(float textPanY) {
        mTextPanY = textPanY;
        invalidate();
    }

    /**
     * Pan the Texture in the text in the y axis.
     *
     * @return pan of the Text -1 = top 0 = center +1 = bottom
     */
    public float getTextureHeight() {
        return mTextureHeight;
    }

    /**
     * set the height of the texture. Setting Float.NaN is the default Use the view size.
     *
     * @param mTextureHeight the height of the texture
     */
    public void setTextureHeight(float mTextureHeight) {
        this.mTextureHeight = mTextureHeight;
        updateShaderMatrix();
        invalidate();
    }

    /**
     * get the width of the texture. Setting Float.NaN is the default Use the view size.
     *
     * @return the width of the texture
     */
    public float getTextureWidth() {
        return mTextureWidth;
    }

    /**
     * set the width of the texture. Setting Float.NaN is the default Use the view size
     *
     * @param mTextureWidth set the width of the texture Float.NaN clears setting
     */
    public void setTextureWidth(float mTextureWidth) {
        this.mTextureWidth = mTextureWidth;
        updateShaderMatrix();
        invalidate();
    }

}<|MERGE_RESOLUTION|>--- conflicted
+++ resolved
@@ -98,11 +98,7 @@
     private float mTextPanX = 0;
     private float mTextPanY = 0;
     Paint paintCache = new Paint();
-<<<<<<< HEAD
-    private int mTextureBlurFactor = 0;
-=======
     private int mTextureEffect = 0;
->>>>>>> 6343581b
 
     public MotionLabel(Context context) {
         super(context);
@@ -181,13 +177,8 @@
                     mTextureHeight = a.getDimension(attr, mTextureHeight);
                 } else if (attr == R.styleable.MotionLabel_textureWidth) {
                     mTextureWidth = a.getDimension(attr, mTextureWidth);
-<<<<<<< HEAD
-                } else if (attr == R.styleable.MotionLabel_textureBlurFactor) {
-                    mTextureBlurFactor = a.getInt(attr, mTextureBlurFactor);
-=======
                 } else if (attr == R.styleable.MotionLabel_textureEffect) {
                     mTextureEffect = a.getInt(attr, mTextureEffect);
->>>>>>> 6343581b
                 }
             }
             a.recycle();
@@ -197,21 +188,12 @@
         setupPath();
     }
 
-<<<<<<< HEAD
-
-    Bitmap blur(Bitmap bitmapOriginal, int factor) {
-        Long t = System.nanoTime();
-        float dur;
-        int w = bitmapOriginal.getWidth();
-        int h = bitmapOriginal.getHeight();
-        dur = (System.nanoTime() - t) * 1E-6f;
-        Log.v(TAG, Debug.getLoc() + " " + dur + " blur  = " + w + " , " + h + "   rad e" + factor);
-=======
+
     Bitmap blur(Bitmap bitmapOriginal, int factor) {
         Long t = System.nanoTime();
         int w = bitmapOriginal.getWidth();
         int h = bitmapOriginal.getHeight();
->>>>>>> 6343581b
+
         w /= 2;
         h /= 2;
 
@@ -225,15 +207,6 @@
             h /= 2;
             ret = Bitmap.createScaledBitmap(ret, w, h, true);
         }
-<<<<<<< HEAD
-        dur = (System.nanoTime() - t) * 1E-6f;
-
-        Log.v(TAG, Debug.getLoc() + " " + dur + " blur  = " + w + " , " + h + "   rad e" + factor);
-
-        dur = (System.nanoTime() - t) * 1E-6f;
-        Log.v(TAG, Debug.getLoc() + " " + dur + " blur done");
-=======
->>>>>>> 6343581b
         return ret;
     }
 
@@ -256,11 +229,8 @@
                 }
                 ih = h;
             }
-<<<<<<< HEAD
-            if (mTextureBlurFactor != 0) {
-=======
+
             if (mTextureEffect != 0) {
->>>>>>> 6343581b
                 iw /= 2;
                 ih /= 2;
             }
@@ -270,13 +240,8 @@
             mTextBackground.setBounds(0, 0, canvas.getWidth(), canvas.getHeight());
             mTextBackground.setFilterBitmap(true);
             mTextBackground.draw(canvas);
-<<<<<<< HEAD
-            if (mTextureBlurFactor != 0) {
-                mTextBackgroundBitmap = blur(mTextBackgroundBitmap, mTextureBlurFactor);
-=======
             if (mTextureEffect != 0) {
                 mTextBackgroundBitmap = blur(mTextBackgroundBitmap, 4);
->>>>>>> 6343581b
             }
             mTextShader = new BitmapShader(mTextBackgroundBitmap, Shader.TileMode.REPEAT, Shader.TileMode.REPEAT);
         }
