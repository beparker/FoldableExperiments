{
  root: { interpolated: { left: 0, top: 0, right: 1080, bottom: 1670 } },
  guide2: {
    type: 'vGuideline',
    interpolated: { left: 860, top: 0, right: 860, bottom: 1670 }
  },
  guid1: {
    type: 'vGuideline',
    interpolated: { left: 220, top: 0, right: 220, bottom: 1670 }
  },
  title: {
    interpolated: {
      left: 128,
      top: 780,
      right: 953,
      bottom: 891,
<<<<<<< HEAD
      visibility: 0,
      AnchorLEFT: ['guid1', 'LEFT', '0'],
      AnchorTOP: ['0', 'TOP', '0'],
      AnchorRIGHT: ['guide2', 'LEFT', '0'],
      AnchorBOTTOM: ['0', 'BOTTOM', '0']
=======
      visibility: 128,
      AnchorLEFT: ['guid1', 'LEFT', '0'],
      AnchorTOP: ['0', 'TOP', '0'],
      AnchorRIGHT: ['guide2', 'LEFT', '0'],
      AnchorBOTTOM: ['0', 'BOTTOM', '0'],
      phone_orientation: 0,
      phone_orientation: 0
>>>>>>> 0ca7a024
    }
  },
  button1: {
    interpolated: {
      left: 220,
      top: 935,
      right: 860,
      bottom: 1034,
<<<<<<< HEAD
      visibility: 0,
      AnchorLEFT: ['guid1', 'LEFT', '0'],
      AnchorTOP: ['title', 'BOTTOM', '44'],
      AnchorRIGHT: ['guide2', 'LEFT', '0']
=======
      visibility: 220,
      AnchorLEFT: ['guid1', 'LEFT', '0'],
      AnchorTOP: ['title', 'BOTTOM', '44'],
      AnchorRIGHT: ['guide2', 'LEFT', '0'],
      phone_orientation: 0,
      phone_orientation: 0
>>>>>>> 0ca7a024
    }
  }
}<|MERGE_RESOLUTION|>--- conflicted
+++ resolved
@@ -14,21 +14,11 @@
       top: 780,
       right: 953,
       bottom: 891,
-<<<<<<< HEAD
       visibility: 0,
       AnchorLEFT: ['guid1', 'LEFT', '0'],
       AnchorTOP: ['0', 'TOP', '0'],
       AnchorRIGHT: ['guide2', 'LEFT', '0'],
       AnchorBOTTOM: ['0', 'BOTTOM', '0']
-=======
-      visibility: 128,
-      AnchorLEFT: ['guid1', 'LEFT', '0'],
-      AnchorTOP: ['0', 'TOP', '0'],
-      AnchorRIGHT: ['guide2', 'LEFT', '0'],
-      AnchorBOTTOM: ['0', 'BOTTOM', '0'],
-      phone_orientation: 0,
-      phone_orientation: 0
->>>>>>> 0ca7a024
     }
   },
   button1: {
@@ -37,19 +27,10 @@
       top: 935,
       right: 860,
       bottom: 1034,
-<<<<<<< HEAD
       visibility: 0,
       AnchorLEFT: ['guid1', 'LEFT', '0'],
       AnchorTOP: ['title', 'BOTTOM', '44'],
       AnchorRIGHT: ['guide2', 'LEFT', '0']
-=======
-      visibility: 220,
-      AnchorLEFT: ['guid1', 'LEFT', '0'],
-      AnchorTOP: ['title', 'BOTTOM', '44'],
-      AnchorRIGHT: ['guide2', 'LEFT', '0'],
-      phone_orientation: 0,
-      phone_orientation: 0
->>>>>>> 0ca7a024
     }
   }
 }